.DS_Store
.idea
.ipynb_checkpoints/
.vscode
__pycache__/
<<<<<<< HEAD
*.pyc
data/*

out-shakespeare-char/ckpt.pt
=======
*.bin
*.pkl
*.pt
*.pyc
input.txt
>>>>>>> 41d7014f
<|MERGE_RESOLUTION|>--- conflicted
+++ resolved
@@ -3,15 +3,11 @@
 .ipynb_checkpoints/
 .vscode
 __pycache__/
-<<<<<<< HEAD
+*.bin
+*.pkl
+*.pt
 *.pyc
 data/*
 
 out-shakespeare-char/ckpt.pt
-=======
-*.bin
-*.pkl
-*.pt
-*.pyc
-input.txt
->>>>>>> 41d7014f
+input.txt